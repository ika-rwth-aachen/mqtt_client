<?xml version="1.0" encoding="utf-8"?>
<package format="3">

  <name>mqtt_client</name>
<<<<<<< HEAD
  <version>1.0.0</version>
  <description>Provides a node that enables connected ROS-based devices or robots to exchange ROS messages via an MQTT broker using the MQTT protocol.</description>
=======
  <version>1.0.2</version>
  <description>Provides a nodelet that enables connected ROS-based devices or robots to exchange ROS messages via an MQTT broker using the MQTT protocol.</description>
>>>>>>> b7aa23f7

  <!-- One maintainer tag required, multiple allowed, one person per tag -->
  <!-- Example:  -->
  <!-- <maintainer email="jane.doe@example.com">Jane Doe</maintainer> -->
  <maintainer email="lennart.reiher@rwth-aachen.de">Lennart Reiher</maintainer>
  <maintainer email="bastian.lampe@rwth-aachen.de">Bastian Lampe</maintainer>


  <!-- One license tag required, multiple allowed, one license per tag -->
  <!-- Commonly used license strings: -->
  <!--   BSD, MIT, Boost Software License, GPLv2, GPLv3, LGPLv2.1, LGPLv3 -->
  <license>MIT</license>


  <!-- Url tags are optional, but multiple are allowed, one per tag -->
  <!-- Optional attribute type can be: website, bugtracker, or repository -->
  <!-- Example: -->
  <url type="website">http://wiki.ros.org/mqtt_client</url>
  <url type="repository">https://github.com/ika-rwth-aachen/mqtt_client</url>


  <!-- Author tags are optional, multiple are allowed, one per tag -->
  <!-- Authors do not have to be maintainers, but could be -->
  <!-- Example: -->
  <!-- <author email="jane.doe@example.com">Jane Doe</author> -->
  <author email="lennart.reiher@rwth-aachen.de">Lennart Reiher</author>
  <author email="bastian.lampe@rwth-aachen.de">Bastian Lampe</author>
  <author email="christian.wende@rwth-aachen.de">Christian Wende</author>


  <!-- The *depend tags are used to specify dependencies -->
  <!-- Dependencies can be catkin packages or system dependencies -->
  <!-- Examples: -->
  <!-- Use depend as a shortcut for packages that are both build and exec dependencies -->
  <!--   <depend>roscpp</depend> -->
  <!--   Note that this is equivalent to the following: -->
  <!--   <build_depend>roscpp</build_depend> -->
  <!--   <exec_depend>roscpp</exec_depend> -->
  <!-- Use build_depend for packages you need at compile time: -->
  <!--   <build_depend>message_generation</build_depend> -->
  <!-- Use build_export_depend for packages you need in order to build against this package: -->
  <!--   <build_export_depend>message_generation</build_export_depend> -->
  <!-- Use buildtool_depend for build tool packages: -->
  <!--   <buildtool_depend>catkin</buildtool_depend> -->
  <!-- Use exec_depend for packages you need at runtime: -->
  <!--   <exec_depend>message_runtime</exec_depend> -->
  <!-- Use test_depend for packages you need only for testing: -->
  <!--   <test_depend>gtest</test_depend> -->
  <!-- Use doc_depend for packages you need only for building documentation: -->
  <!--   <doc_depend>doxygen</doc_depend> -->
  <buildtool_depend>ament_cmake</buildtool_depend>
  <buildtool_depend>rosidl_default_generators</buildtool_depend>
  <build_depend>builtin_interfaces</build_depend>
  <build_depend>rosidl_default_generators</build_depend>
  <build_depend>paho-mqtt-cpp</build_depend>
  <build_depend>rclcpp</build_depend>
  <build_depend>std_msgs</build_depend>
  <build_depend>sensor_msgs</build_depend>
  <exec_depend>rclcpp</exec_depend>
  <exec_depend>std_msgs</exec_depend>
  <exec_depend>sensor_msgs</exec_depend>
  <exec_depend>builtin_interfaces</exec_depend>
  <exec_depend>rosidl_default_runtime</exec_depend>

  <member_of_group>rosidl_interface_packages</member_of_group>

  <!-- The export tag contains other, unspecified, tags -->
  <export>
    <build_type>ament_cmake</build_type>
  </export>

</package><|MERGE_RESOLUTION|>--- conflicted
+++ resolved
@@ -2,13 +2,8 @@
 <package format="3">
 
   <name>mqtt_client</name>
-<<<<<<< HEAD
-  <version>1.0.0</version>
-  <description>Provides a node that enables connected ROS-based devices or robots to exchange ROS messages via an MQTT broker using the MQTT protocol.</description>
-=======
   <version>1.0.2</version>
   <description>Provides a nodelet that enables connected ROS-based devices or robots to exchange ROS messages via an MQTT broker using the MQTT protocol.</description>
->>>>>>> b7aa23f7
 
   <!-- One maintainer tag required, multiple allowed, one person per tag -->
   <!-- Example:  -->
