# mqtt_client

<p align="center">
  <img src="https://img.shields.io/badge/ROS1-noetic-green"/></a>
  <img src="https://img.shields.io/github/v/release/ika-rwth-aachen/mqtt_client"/></a>
  <img src="https://img.shields.io/github/license/ika-rwth-aachen/mqtt_client"/></a>
  <a href="https://github.com/ika-rwth-aachen/mqtt_client/actions/workflows/build.yml"><img src="https://github.com/ika-rwth-aachen/mqtt_client/actions/workflows/build.yml/badge.svg"/></a>
  <a href="https://github.com/ika-rwth-aachen/mqtt_client"><img src="https://img.shields.io/github/stars/ika-rwth-aachen/mqtt_client?style=social"/></a>
</p>

<<<<<<< HEAD
The *mqtt_client* package provides a ROS nodelet or ROS 2 node that enables connected ROS-based devices or robots to exchange ROS messages via an MQTT broker using the [MQTT](http://mqtt.org) protocol. This works generically for arbitrary ROS message types. The *mqtt_client* can also exchange primitive messages with MQTT clients running on devices not based on ROS.
=======
The *mqtt_client* package provides a ROS nodelet that enables connected ROS-based devices or robots to exchange ROS messages via an MQTT broker using the [MQTT](http://mqtt.org) protocol. This works generically for arbitrary ROS message types. The *mqtt_client* can also exchange primitive messages with MQTT clients running on devices not based on ROS.
>>>>>>> f9b53dad

- [Installation](#installation)
- [Usage](#usage)
  - [Quick Start](#quick-start)
  - [Launch](#launch)
  - [Configuration](#configuration)
- [Primitive Messages](#primitive-messages)
- [Latency Computation](#latency-computation)
- [Package Summary](#package-summary)
- [How It Works](#how-it-works)
- [Acknowledgements](#acknowledgements)

## Installation

The *mqtt_client* package is released as an official ROS Noetic package and can easily be installed via a package manager.

```bash
# ROS 1
sudo apt install ros-noetic-mqtt-client

# ROS 2
sudo apt install ros-humble-mqtt-client
```

If you would like to install *mqtt_client* from source, simply clone this repository into your ROS workspace. All dependencies that are listed in the ROS [`package.xml`](package.xml) can be installed using [*rosdep*](http://wiki.ros.org/rosdep).

```bash
# mqtt_client$
rosdep install -r --ignore-src --from-paths .
```

## Usage

The *mqtt_client* can be easily integrated into an existing ROS-based system. Below, you first find a quick start guide to test the *mqtt_client* on a single machine. Then, more details are presented on how to launch and configure it in more complex applications.

### Quick Start

Follow these steps to quickly launch a working *mqtt_client* that is sending ROS messages via an MQTT broker to itself.

#### Demo Broker

It is assumed that an MQTT broker (such as [*Mosquitto*](https://mosquitto.org/)) is running on `localhost:1883`.

For this demo, you may easily launch *Mosquitto* with its default configuration using *Docker*.

```bash
docker run --rm --network host --name mosquitto eclipse-mosquitto
```

#### Demo Configuration

The *mqtt_client* is best configured with a ROS parameter *yaml* file. The configuration shown below (also see [`params.yaml`](mqtt_client/config/params.yaml) / [`params.ros2.yaml`](mqtt_client/config/params.ros2.yaml)) allows an exchange of messages as follows:

- ROS messages received locally on ROS topic `/ping/ros` are sent to the broker on MQTT topic `pingpong/ros`;
- MQTT messages received from the broker on MQTT topic `pingpong/ros` are published locally on ROS topic `/pong/ros`;
<<<<<<< HEAD
=======
- primitive ROS messages received locally on ROS topic `/ping/primitive` are sent as primitive (string) messages to the broker on MQTT topic `pingpong/primitive`;
- MQTT messages received from the broker on MQTT topic `pingpong/primitive` are published locally as primitive ROS messages on ROS topic `/pong/primitive`.
>>>>>>> f9b53dad

```yaml
broker:
  host: localhost
  port: 1883
bridge:
  ros2mqtt:
    - ros_topic: /ping/ros
      mqtt_topic: pingpong/ros
    - ros_topic: /ping/primitive
      mqtt_topic: pingpong/primitive
      primitive: true
  mqtt2ros:
    - mqtt_topic: pingpong/ros
      ros_topic: /pong/ros
    - mqtt_topic: pingpong/primitive
      ros_topic: /pong/primitive
      primitive: true
```

#### Demo Client Launch

After building your ROS workspace, launch the *mqtt_client* nodelet with the pre-configured demo parameters using *roslaunch*, which should yield the following output.

```bash
# ROS 1
roslaunch mqtt_client standalone.launch

# ROS 2
ros2 launch mqtt_client standalone.launch.ros2.xml
```

```txt
[ WARN] [1665575657.358869079]: Parameter 'broker/tls/enabled' not set, defaulting to '0'
[ WARN] [1665575657.359798329]: Parameter 'client/id' not set, defaulting to ''
[ WARN] [1665575657.359810889]: Client buffer can not be enabled when client ID is empty
[ WARN] [1665575657.360300703]: Parameter 'client/clean_session' not set, defaulting to '1'
[ WARN] [1665575657.360576344]: Parameter 'client/keep_alive_interval' not set, defaulting to '60.000000'
[ WARN] [1665575657.360847295]: Parameter 'client/max_inflight' not set, defaulting to '65535'
[ INFO] [1665575657.361281461]: Bridging ROS topic '/ping/ros' to MQTT topic 'pingpong/ros' 
<<<<<<< HEAD
[ INFO] [1665575657.361352809]: Bridging MQTT topic 'pingpong/ros' to ROS topic '/pong/ros'
=======
[ INFO] [1665575657.361303380]: Bridging primitive ROS topic '/ping/primitive' to MQTT topic 'pingpong/primitive' 
[ INFO] [1665575657.361352809]: Bridging MQTT topic 'pingpong/ros' to ROS topic '/pong/ros'
[ INFO] [1665575657.361370558]: Bridging MQTT topic 'pingpong/primitive' to primitive ROS topic '/pong/primitive'
>>>>>>> f9b53dad
[ INFO] [1665575657.362153083]: Connecting to broker at 'tcp://localhost:1883' ...
[ INFO] [1665575657.462622065]: Connected to broker at 'tcp://localhost:1883'
```

Note that the *mqtt_client* successfully connected to the broker and also echoed which ROS/MQTT topics are being bridged. For testing the communication between *mqtt_client*, itself, and other MQTT clients, open five new terminals.

In order to test the communication among *mqtt_clients*, publish any ROS message on ROS topic `/ping/ros` and wait for a response on ROS topic `/pong/ros`.
<<<<<<< HEAD

```bash
# 1st terminal: publish ROS message to /ping

# ROS 1
rostopic pub -r 1 /ping/ros std_msgs/String "Hello MQTT"

# ROS 2
ros2 topic pub /ping/ros std_msgs/msg/String "{data: \"Hello MQTT\"}"
```

```bash
# 2nd terminal: listen for ROS messages on /pong

# ROS 1
rostopic echo /pong/ros

# ROS 2
ros2 topic echo /pong/ros
=======

```bash
# 1st terminal: listen for ROS messages on /pong/ros
rostopic echo /pong/ros
>>>>>>> f9b53dad
```

In order to test the communication between *mqtt_client* and other MQTT clients, publish a primitive ROS message on ROS topic `/ping/primitive`, directly publish a primitive MQTT message on MQTT topic `pingpong/primitive` and wait for responses on ROS topic `/pong/primitive`. Note that you need to restart the ROS 2 *mqtt_client* with a different config file.

```bash
<<<<<<< HEAD
# ROS 2
# mqtt_client$
ros2 launch mqtt_client standalone.launch.ros2.xml params_file:=$(ros2 pkg prefix mqtt_client)/share/mqtt_client/config/params.ros2.primitive.yaml
```

```bash
# 3rd terminal: publish primitive ROS message to /ping/primitive

# ROS1
rostopic pub -r 1 /ping/primitive std_msgs/Int32 42

# ROS2
ros2 topic pub /ping/primitive std_msgs/msg/Int32 "{data: 42}"
```

```bash
# 4th terminal: listen for primitive ROS messages on /pong/primitive

# ROS 1
rostopic echo /pong/primitive

# ROS2
ros2 topic echo /pong/primitive
```

```bash
# 5th terminal: publish primitive MQTT message to pingpong/primitive directly using mosquitto_pub
docker run --rm --network host eclipse-mosquitto mosquitto_pub -h localhost -t "pingpong/primitive" --repeat 20 --repeat-delay 1 -m 69
```

If everything works as expected, the second terminal should print a message at 1Hz, while the fourth terminal should print two different messages at 1Hz.
=======
# 2nd terminal: publish ROS message to /ping/ros
rostopic pub -r 1 /ping/ros std_msgs/String "Hello MQTT!"
```

In order to test the communication between *mqtt_client* and other MQTT clients, publish a primitive ROS message on ROS topic `/ping/primitive`, directly publish a primitive MQTT message on MQTT topic `pingpong/primitive` and wait for responses on ROS topic `/pong/primitive`.

```bash
# 3rd terminal: listen for primitive ROS messages on /pong/primitive
rostopic echo /pong/primitive
```

```bash
# 4th terminal: publish primitive ROS message to /ping/primitive
rostopic pub -r 1 /ping/primitive std_msgs/Int32 42
```

```bash
# 5th terminal: publish primitive MQTT message to pingpong/primitive
docker run --rm --network host eclipse-mosquitto mosquitto_pub -h localhost -t "pingpong/primitive" --repeat 20 --repeat-delay 1 -m 69
```

If everything works as expected, the second terminal should print a message at 1Hz, while the third terminal should print two different messages at 1Hz.
>>>>>>> f9b53dad

### Launch

You can start the *mqtt_client* nodelet in a standalone nodelet manager with:

```bash
# ROS 1
roslaunch mqtt_client standalone.launch

# ROS 2
ros2 launch mqtt_client standalone.launch.ros2.xml
```

This will automatically load the provided demo [`params.yaml`](mqtt_client/config/params.yaml) / [`params.ros2.yaml`](mqtt_client/config/params.ros2.yaml). If you wish to load your custom configuration file, simply pass `params_file`.

```bash
# ROS 1
roslaunch mqtt_client standalone.launch params_file:="</PATH/TO/PARAMS.YAML>"

# ROS 2
ros2 launch mqtt_client standalone.launch.ros2.xml params_file:="</PATH/TO/PARAMS.YAML>"
```

In order to exploit the benefits of *mqtt_client* being a ROS 1 nodelet, load the nodelet to your own nodelet manager shared with other nodelets.

### Configuration

All available ROS parameters supported by the *mqtt_client* and their default values (in `[]`) are listed in the following.

#### Broker Parameters

```yaml
broker:
  host:              # [localhost] IP address or hostname of the machine running the MQTT broker
  port:              # [1883] port the MQTT broker is listening on
  user:              # username used for authenticating to the broker (if empty, will try to connect anonymously)
  pass:              # password used for authenticating to the broker
  tls:
    enabled:           # [false] whether to connect via SSL/TLS
    ca_certificate:    # [/etc/ssl/certs/ca-certificates.crt] CA certificate file trusted by client (relative to ROS_HOME)
```

#### Client Parameters

```yaml
client:
  id:                   # unique ID used to identify the client (broker may allow empty ID and automatically generate one)
  buffer:
    size:                 # [0] maximum number of messages buffered by the bridge when not connected to broker (only available if client ID is not empty)
    directory:            # [buffer] directory used to buffer messages when not connected to broker (relative to ROS_HOME)
  last_will:
    topic:                # topic used for this client's last-will message (no last will, if not specified)
    message:              # [offline] last-will message
    qos:                  # [0] QoS value for last-will message
    retained:             # [false] whether to retain last-will message
  clean_session:        # [true] whether to use a clean session for this client
  keep_alive_interval:  # [60.0] keep-alive interval in seconds
  max_inflight:         # [65535] maximum number of inflight messages
  tls:
    certificate:          # client certificate file (only needed if broker requires client certificates; relative to ROS_HOME)
    key:                  # client private key file (relative to ROS_HOME)
    password:             # client private key password
```

#### Bridge Parameters

> :warning: The ROS 2 version of *mqtt_client* is currently only capable of running one ROS-to-MQTT and one MQTT-to-ROS transmission at a time. The parameters `brige/ros2mqtt` and `bridge/mqtt2ros` therefore are not lists of dictionaries, but nested dictionaries without list index instead, see [`params.ros2.yaml`](mqtt_client/config/params.ros2.yaml). If you need to bridge multiple topics, you can run multiple instances of *mqtt_client* simultaneously.

```yaml
bridge:
  ros2mqtt:            # array specifying which ROS topics to map to which MQTT topics (not an array in ROS 2 version)
    - ros_topic:         # ROS topic whose messages are transformed to MQTT messages
      mqtt_topic:        # MQTT topic on which the corresponding ROS messages are sent to the broker
      primitive:         # [false] whether to publish as primitive message
      inject_timestamp:  # [false] whether to attach a timestamp to a ROS2MQTT payload (for latency computation on receiver side)
      advanced:
        ros:
          queue_size:      # [1] ROS subscriber queue size
        mqtt:
          qos:             # [0] MQTT QoS value
          retained:        # [false] whether to retain MQTT message
  mqtt2ros:            # array specifying which MQTT topics to map to which ROS topics (not an array in ROS 2 version)
    - mqtt_topic:        # MQTT topic on which messages are received from the broker
      ros_topic:         # ROS topic on which corresponding MQTT messages are published
      primitive:         # [false] whether to publish as primitive message (if coming from non-ROS MQTT client)
      advanced:
        mqtt:
          qos:             # [0] MQTT QoS value
        ros:
          queue_size:        # [1] ROS publisher queue size
          latched:           # [false] whether to latch ROS message
```

## Primitive Messages

As seen in the [Quick Start](#quick-start), the *mqtt_client* can not only exchange arbitrary ROS messages with other *mqtt_clients*, but it can also exchange primitive message data with other non-*mqtt_client* MQTT clients. This allows ROS-based devices to exchange primitive messages with devices not based on ROS. The `primitive` parameter can be set for both ROS-to-MQTT (`bridge/ros2mqtt`) and for MQTT-to-ROS (`bridge/mqtt2ros`) transmissions.

<<<<<<< HEAD
If a ROS-to-MQTT transmission is configured as `primitive` and the ROS message type is one of the supported primitive ROS message types, the raw data is published as a string. The supported primitive ROS message types are [`std_msgs/String`](http://docs.ros.org/en/api/std_msgs/html/msg/String.html), [`std_msgs/Bool`](http://docs.ros.org/en/api/std_msgs/html/msg/Bool.html), [`std_msgs/Char`](http://docs.ros.org/en/api/std_msgs/html/msg/Char.html), [`std_msgs/UInt8`](http://docs.ros.org/en/api/std_msgs/html/msg/UInt8.html), [`std_msgs/UInt16`](http://docs.ros.org/en/api/std_msgs/html/msg/UInt16.html), [`std_msgs/UInt32`](http://docs.ros.org/en/api/std_msgs/html/msg/UInt32.html), [`std_msgs/UInt64`](http://docs.ros.org/en/api/std_msgs/html/msg/UInt16.html), [`std_msgs/Int8`](http://docs.ros.org/en/api/std_msgs/html/msg/Int8.html), [`std_msgs/Int16`](http://docs.ros.org/en/api/std_msgs/html/msg/Int16.html), [`std_msgs/Int32`](http://docs.ros.org/en/api/std_msgs/html/msg/Int32.html), [`std_msgs/Int64`](http://docs.ros.org/en/api/std_msgs/html/msg/Int64.html), [`std_msgs/Float32`](http://docs.ros.org/en/api/std_msgs/html/msg/Float32.html), [`std_msgs/Float32`](http://docs.ros.org/en/api/std_msgs/html/msg/Float64.html).
=======
If a ROS-to-MQTT transmission is configured as `primitive`, the ROS message is simply serialized to a string representation, without providing any information on the underlying ROS message type via MQTT. If the ROS message type is one of the supported primitive ROS message types, the encapsulating ROS message components are also removed, s.t. only the raw data is published as a string. The supported primitive ROS message types are [`std_msgs/String`](http://docs.ros.org/en/api/std_msgs/html/msg/String.html), [`std_msgs/Bool`](http://docs.ros.org/en/api/std_msgs/html/msg/Bool.html), [`std_msgs/Char`](http://docs.ros.org/en/api/std_msgs/html/msg/Char.html), [`std_msgs/UInt8`](http://docs.ros.org/en/api/std_msgs/html/msg/UInt8.html), [`std_msgs/UInt16`](http://docs.ros.org/en/api/std_msgs/html/msg/UInt16.html), [`std_msgs/UInt32`](http://docs.ros.org/en/api/std_msgs/html/msg/UInt32.html), [`std_msgs/UInt64`](http://docs.ros.org/en/api/std_msgs/html/msg/UInt16.html), [`std_msgs/Int8`](http://docs.ros.org/en/api/std_msgs/html/msg/Int8.html), [`std_msgs/Int16`](http://docs.ros.org/en/api/std_msgs/html/msg/Int16.html), [`std_msgs/Int32`](http://docs.ros.org/en/api/std_msgs/html/msg/Int32.html), [`std_msgs/Int64`](http://docs.ros.org/en/api/std_msgs/html/msg/Int64.html), [`std_msgs/Float32`](http://docs.ros.org/en/api/std_msgs/html/msg/Float32.html), [`std_msgs/Float32`](http://docs.ros.org/en/api/std_msgs/html/msg/Float64.html).
>>>>>>> f9b53dad

If an MQTT-to-ROS transmission is configured as `primitive`, the MQTT message is interpreted and published as a primitive data type, if possible. The message is probed in the following order: `bool` ([`std_msgs/Bool`](http://docs.ros.org/en/api/std_msgs/html/msg/Bool.html)), `int` ([`std_msgs/Int32`](http://docs.ros.org/en/api/std_msgs/html/msg/Int32.html)), `float` ([`std_msgs/Float32`](http://docs.ros.org/en/api/std_msgs/html/msg/Float32.html)), `string` ([`std_msgs/String`](http://docs.ros.org/en/api/std_msgs/html/msg/String.html)).

## Latency Computation

The *mqtt_client* provides built-in functionality to measure the latency of transferring a ROS message via an MQTT broker back to ROS. Note that this functionality is only available for non-primitive messages (see [Primitive Messages](#primitive-messages)). To this end, the sending client injects the current timestamp into the MQTT message. The receiving client can then compute the latency between message reception time and the injected timestamp. **Naturally, this is only accurate to the level of synchronization between clocks on sending and receiving machine.**

In order to inject the current timestamp into outgoing MQTT messages, the parameter `inject_timestamp` has to be set for the corresponding `bridge/ros2mqtt` entry. The receiving *mqtt_client* will then automatically publish the measured latency in seconds as a ROS `std_msgs/Float64` message on topic `/<mqtt_client_name>/latencies/<mqtt2ros/ros_topic>`.

These latencies can be printed easily with *rostopic echo*

```bash
# ROS 1
rostopic echo --clear /<mqtt_client_name>/latencies/<mqtt2ros/ros_topic>/data

# ROS 2
ros2 topic echo /<mqtt_client_name>/latencies/<mqtt2ros/ros_topic>/data
```

or plotted with [rqt_plot](http://wiki.ros.org/rqt_plot):

```bash
# ROS 1
rosrun rqt_plot rqt_plot /<mqtt_client_name>/latencies/<mqtt2ros/ros_topic>/data

# ROS 2
ros2 run rqt_plot rqt_plot /<mqtt_client_name>/latencies/<mqtt2ros/ros_topic>/data
```

## Package Summary

This short package summary documents the package in line with the [ROS Wiki Style Guide](http://wiki.ros.org/StyleGuide).

### ROS 1

#### Nodelets

##### `mqtt_client/MqttClient`

Enables connected ROS-based devices or robots to exchange ROS messages via an MQTT broker using the [MQTT](http://mqtt.org) protocol.

###### Subscribed Topics

- `<bridge/ros2mqtt[*]/ros_topic>` ([`topic_tools/ShapeShifter`](http://wiki.ros.org/topic_tools))  
  ROS topic whose messages are transformed to MQTT messages and sent to the MQTT broker. May have arbitrary ROS message type.

###### Published Topics

- `<bridge/mqtt2ros[*]/ros_topic>` ([`topic_tools/ShapeShifter`](http://wiki.ros.org/topic_tools))  
  ROS topic on which MQTT messages received from the MQTT broker are published. May have arbitrary ROS message type.
- `~/latencies/<bridge/mqtt2ros[*]/ros_topic>` ([`std_msgs/Float64`](https://docs.ros.org/en/api/std_msgs/html/msg/Float64.html))  
  Latencies measured on the message transfer to `<bridge/mqtt2ros[*]/ros_topic>` are published here, if the received messages have a timestamp injected (see [Latency Computation](#latency-computation)).

###### Services

- `is_connected` ([`mqtt_client/srv/IsConnected`](mqtt_client_interfaces/srv/IsConnected.srv))  
  Returns whether the client is connected to the MQTT broker.

###### Parameters

See [Configuration](#configuration).

### ROS 2

#### Nodes

##### `mqtt_client/mqtt_client`

Enables connected ROS-based devices or robots to exchange ROS messages via an MQTT broker using the [MQTT](http://mqtt.org) protocol.

###### Subscribed Topics

- `<bridge/ros2mqtt/ros_topic>` ([`rclcpp::SerializedMessage`](https://docs.ros.org/en/ros2_packages/rolling/api/rclcpp/generated/classrclcpp_1_1GenericSubscription.html))  
  ROS topic whose messages are transformed to MQTT messages and sent to the MQTT broker. May have arbitrary ROS message type.

###### Published Topics

- `<bridge/mqtt2ros/ros_topic>` ([`rclcpp::SerializedMessage`](https://docs.ros.org/en/ros2_packages/rolling/api/rclcpp/generated/classrclcpp_1_1GenericPublisher.html))  
  ROS topic on which MQTT messages received from the MQTT broker are published. May have arbitrary ROS message type.
- `~/latencies/<bridge/mqtt2ros/ros_topic>` ([`std_msgs/Float64`](https://docs.ros.org/en/api/std_msgs/html/msg/Float64.html))  
  Latencies measured on the message transfer to `<bridge/mqtt2ros/ros_topic>` are published here, if the received messages have a timestamp injected (see [Latency Computation](#latency-computation)).

###### Services

- `is_connected` ([`mqtt_client/srv/IsConnected`](mqtt_client_interfaces/srv/IsConnected.srv))  
  Returns whether the client is connected to the MQTT broker.

###### Parameters

See [Configuration](#configuration).

## How It Works

### ROS 1

The *mqtt_client* is able to bridge ROS messages of arbitrary message type to an MQTT broker. To this end, it needs to employ generic ROS subscribers and publishers, which only take shape at runtime.

These generic ROS subscribers and publishers are realized through [topic_tools::ShapeShifter](http://docs.ros.org/diamondback/api/topic_tools/html/classtopic__tools_1_1ShapeShifter.html). For each pair of `ros_topic` and `mqtt_topic` specified under `bridge/ros2mqtt/`, a ROS subscriber is setup with the following callback signature:

```cpp
void ros2mqtt(topic_tools::ShapeShifter::ConstPtr&, std::string&)
```

Inside the callback, the generic messages received on the `ros_topic` are serialized using [ros::serialization](http://wiki.ros.org/roscpp/Overview/MessagesSerializationAndAdaptingTypes). The serialized form is then ready to be sent to the MQTT broker on the specified `mqtt_topic`.

Upon retrieval of an MQTT message, it is republished as a ROS message on the ROS network. To this end, [topic_tools::ShapeShifter::morph](http://docs.ros.org/indigo/api/topic_tools/html/classtopic__tools_1_1ShapeShifter.html#a2b74b522fb49dac05d48f466b6b87d2d) is used to have the ShapeShifter publisher take the shape of the specific ROS message type.

The required metainformation on the ROS message type can however only be extracted in the ROS subscriber callback of the publishing *mqtt_client* with calls to [topic_tools::ShapeShifter::getMD5Sum](http://docs.ros.org/indigo/api/topic_tools/html/classtopic__tools_1_1ShapeShifter.html#af05fbf42757658e4c6a0f99ff72f7daa), [topic_tools::ShapeShifter::getDataType](http://docs.ros.org/indigo/api/topic_tools/html/classtopic__tools_1_1ShapeShifter.html#a9d57b2285213fda5e878ce7ebc42f0fb), and [topic_tools::ShapeShifter::getMessageDefinition](http://docs.ros.org/indigo/api/topic_tools/html/classtopic__tools_1_1ShapeShifter.html#a503af7234eeba0ccefca64c4d0cc1df0). These attributes are wrapped in a ROS message of custom type [mqtt_client::RosMsgType](mqtt_client_interfaces/msg/RosMsgType.msg), serialized using [ros::serialization](http://wiki.ros.org/roscpp/Overview/MessagesSerializationAndAdaptingTypes) and also shared via the MQTT broker on a special topic.

When an *mqtt_client* receives such ROS message type metainformation, it configures the corresponding ROS ShapeShifter publisher using [topic_tools::ShapeShifter::morph](http://docs.ros.org/indigo/api/topic_tools/html/classtopic__tools_1_1ShapeShifter.html#a2b74b522fb49dac05d48f466b6b87d2d).

The *mqtt_client* also provides functionality to measure the latency of transferring a ROS message via an MQTT broker back to ROS. To this end, the sending client injects the current timestamp into the MQTT message. The receiving client can then compute the latency between message reception time and the injected timestamp. The information about whether a timestamp is injected is also included in the custom [mqtt_client::RosMsgType](mqtt_client_interfaces/msg/RosMsgType.msg) message that is sent before. The actual `std::vector<uint8>` message payload takes on one of the following forms:

```txt
[... serialized timestamp ... | ... serialized ROS messsage ...]
[... serialized ROS messsage ...]
```

To summarize, the dataflow is as follows:

- a ROS message of arbitrary type is received on ROS topic `<ros2mqtt_ros_topic>` and passed to the generic callback
  - ROS message type information is extracted and wrapped as a `RosMsgType`
  - ROS message type information is serialized and sent via the MQTT broker on MQTT topic `mqtt_client/ros_msg_type/<ros2mqtt_mqtt_topic>`
  - the actual ROS message is serialized
  - if `inject_timestamp`, the current timestamp is serialized and concatenated with the message
  - the actual MQTT message is sent via the MQTT broker on MQTT topic `<ros2mqtt_mqtt_topic>`
- an MQTT message containing the ROS message type information is received on MQTT topic `mqtt_client/ros_msg_type/<ros2mqtt_mqtt_topic>`
  - message type information is extracted and the ShapeShifter ROS publisher is configured
  - information about whether a timestamp is injected is stored for the specific topic
- an MQTT message containing the actual ROS message is received
  - depending on whether a timestamp is injected, it is decoded into the serialized ROS message and the serialized timestamp
  - if the message contained a timestamp, the latency is computed and published on ROS topic `~/latencies/<mqtt2ros_ros_topic>`
  - the serialized ROS message is published using the *ShapeShifter* on ROS topic `<mqtt2ros_ros_topic>`

## Acknowledgements

This research is accomplished within the projects [6GEM](https://6gem.de/) (FKZ 16KISK036K) and [UNICAR*agil*](https://www.unicaragil.de/) (FKZ 16EMO0284K). We acknowledge the financial support for the projects by the Federal Ministry of Education and Research of Germany (BMBF).<|MERGE_RESOLUTION|>--- conflicted
+++ resolved
@@ -8,11 +8,7 @@
   <a href="https://github.com/ika-rwth-aachen/mqtt_client"><img src="https://img.shields.io/github/stars/ika-rwth-aachen/mqtt_client?style=social"/></a>
 </p>
 
-<<<<<<< HEAD
 The *mqtt_client* package provides a ROS nodelet or ROS 2 node that enables connected ROS-based devices or robots to exchange ROS messages via an MQTT broker using the [MQTT](http://mqtt.org) protocol. This works generically for arbitrary ROS message types. The *mqtt_client* can also exchange primitive messages with MQTT clients running on devices not based on ROS.
-=======
-The *mqtt_client* package provides a ROS nodelet that enables connected ROS-based devices or robots to exchange ROS messages via an MQTT broker using the [MQTT](http://mqtt.org) protocol. This works generically for arbitrary ROS message types. The *mqtt_client* can also exchange primitive messages with MQTT clients running on devices not based on ROS.
->>>>>>> f9b53dad
 
 - [Installation](#installation)
 - [Usage](#usage)
@@ -68,11 +64,8 @@
 
 - ROS messages received locally on ROS topic `/ping/ros` are sent to the broker on MQTT topic `pingpong/ros`;
 - MQTT messages received from the broker on MQTT topic `pingpong/ros` are published locally on ROS topic `/pong/ros`;
-<<<<<<< HEAD
-=======
 - primitive ROS messages received locally on ROS topic `/ping/primitive` are sent as primitive (string) messages to the broker on MQTT topic `pingpong/primitive`;
 - MQTT messages received from the broker on MQTT topic `pingpong/primitive` are published locally as primitive ROS messages on ROS topic `/pong/primitive`.
->>>>>>> f9b53dad
 
 ```yaml
 broker:
@@ -113,13 +106,9 @@
 [ WARN] [1665575657.360576344]: Parameter 'client/keep_alive_interval' not set, defaulting to '60.000000'
 [ WARN] [1665575657.360847295]: Parameter 'client/max_inflight' not set, defaulting to '65535'
 [ INFO] [1665575657.361281461]: Bridging ROS topic '/ping/ros' to MQTT topic 'pingpong/ros' 
-<<<<<<< HEAD
-[ INFO] [1665575657.361352809]: Bridging MQTT topic 'pingpong/ros' to ROS topic '/pong/ros'
-=======
 [ INFO] [1665575657.361303380]: Bridging primitive ROS topic '/ping/primitive' to MQTT topic 'pingpong/primitive' 
 [ INFO] [1665575657.361352809]: Bridging MQTT topic 'pingpong/ros' to ROS topic '/pong/ros'
 [ INFO] [1665575657.361370558]: Bridging MQTT topic 'pingpong/primitive' to primitive ROS topic '/pong/primitive'
->>>>>>> f9b53dad
 [ INFO] [1665575657.362153083]: Connecting to broker at 'tcp://localhost:1883' ...
 [ INFO] [1665575657.462622065]: Connected to broker at 'tcp://localhost:1883'
 ```
@@ -127,7 +116,6 @@
 Note that the *mqtt_client* successfully connected to the broker and also echoed which ROS/MQTT topics are being bridged. For testing the communication between *mqtt_client*, itself, and other MQTT clients, open five new terminals.
 
 In order to test the communication among *mqtt_clients*, publish any ROS message on ROS topic `/ping/ros` and wait for a response on ROS topic `/pong/ros`.
-<<<<<<< HEAD
 
 ```bash
 # 1st terminal: publish ROS message to /ping
@@ -147,18 +135,11 @@
 
 # ROS 2
 ros2 topic echo /pong/ros
-=======
-
-```bash
-# 1st terminal: listen for ROS messages on /pong/ros
-rostopic echo /pong/ros
->>>>>>> f9b53dad
 ```
 
 In order to test the communication between *mqtt_client* and other MQTT clients, publish a primitive ROS message on ROS topic `/ping/primitive`, directly publish a primitive MQTT message on MQTT topic `pingpong/primitive` and wait for responses on ROS topic `/pong/primitive`. Note that you need to restart the ROS 2 *mqtt_client* with a different config file.
 
 ```bash
-<<<<<<< HEAD
 # ROS 2
 # mqtt_client$
 ros2 launch mqtt_client standalone.launch.ros2.xml params_file:=$(ros2 pkg prefix mqtt_client)/share/mqtt_client/config/params.ros2.primitive.yaml
@@ -190,30 +171,6 @@
 ```
 
 If everything works as expected, the second terminal should print a message at 1Hz, while the fourth terminal should print two different messages at 1Hz.
-=======
-# 2nd terminal: publish ROS message to /ping/ros
-rostopic pub -r 1 /ping/ros std_msgs/String "Hello MQTT!"
-```
-
-In order to test the communication between *mqtt_client* and other MQTT clients, publish a primitive ROS message on ROS topic `/ping/primitive`, directly publish a primitive MQTT message on MQTT topic `pingpong/primitive` and wait for responses on ROS topic `/pong/primitive`.
-
-```bash
-# 3rd terminal: listen for primitive ROS messages on /pong/primitive
-rostopic echo /pong/primitive
-```
-
-```bash
-# 4th terminal: publish primitive ROS message to /ping/primitive
-rostopic pub -r 1 /ping/primitive std_msgs/Int32 42
-```
-
-```bash
-# 5th terminal: publish primitive MQTT message to pingpong/primitive
-docker run --rm --network host eclipse-mosquitto mosquitto_pub -h localhost -t "pingpong/primitive" --repeat 20 --repeat-delay 1 -m 69
-```
-
-If everything works as expected, the second terminal should print a message at 1Hz, while the third terminal should print two different messages at 1Hz.
->>>>>>> f9b53dad
 
 ### Launch
 
@@ -311,11 +268,7 @@
 
 As seen in the [Quick Start](#quick-start), the *mqtt_client* can not only exchange arbitrary ROS messages with other *mqtt_clients*, but it can also exchange primitive message data with other non-*mqtt_client* MQTT clients. This allows ROS-based devices to exchange primitive messages with devices not based on ROS. The `primitive` parameter can be set for both ROS-to-MQTT (`bridge/ros2mqtt`) and for MQTT-to-ROS (`bridge/mqtt2ros`) transmissions.
 
-<<<<<<< HEAD
 If a ROS-to-MQTT transmission is configured as `primitive` and the ROS message type is one of the supported primitive ROS message types, the raw data is published as a string. The supported primitive ROS message types are [`std_msgs/String`](http://docs.ros.org/en/api/std_msgs/html/msg/String.html), [`std_msgs/Bool`](http://docs.ros.org/en/api/std_msgs/html/msg/Bool.html), [`std_msgs/Char`](http://docs.ros.org/en/api/std_msgs/html/msg/Char.html), [`std_msgs/UInt8`](http://docs.ros.org/en/api/std_msgs/html/msg/UInt8.html), [`std_msgs/UInt16`](http://docs.ros.org/en/api/std_msgs/html/msg/UInt16.html), [`std_msgs/UInt32`](http://docs.ros.org/en/api/std_msgs/html/msg/UInt32.html), [`std_msgs/UInt64`](http://docs.ros.org/en/api/std_msgs/html/msg/UInt16.html), [`std_msgs/Int8`](http://docs.ros.org/en/api/std_msgs/html/msg/Int8.html), [`std_msgs/Int16`](http://docs.ros.org/en/api/std_msgs/html/msg/Int16.html), [`std_msgs/Int32`](http://docs.ros.org/en/api/std_msgs/html/msg/Int32.html), [`std_msgs/Int64`](http://docs.ros.org/en/api/std_msgs/html/msg/Int64.html), [`std_msgs/Float32`](http://docs.ros.org/en/api/std_msgs/html/msg/Float32.html), [`std_msgs/Float32`](http://docs.ros.org/en/api/std_msgs/html/msg/Float64.html).
-=======
-If a ROS-to-MQTT transmission is configured as `primitive`, the ROS message is simply serialized to a string representation, without providing any information on the underlying ROS message type via MQTT. If the ROS message type is one of the supported primitive ROS message types, the encapsulating ROS message components are also removed, s.t. only the raw data is published as a string. The supported primitive ROS message types are [`std_msgs/String`](http://docs.ros.org/en/api/std_msgs/html/msg/String.html), [`std_msgs/Bool`](http://docs.ros.org/en/api/std_msgs/html/msg/Bool.html), [`std_msgs/Char`](http://docs.ros.org/en/api/std_msgs/html/msg/Char.html), [`std_msgs/UInt8`](http://docs.ros.org/en/api/std_msgs/html/msg/UInt8.html), [`std_msgs/UInt16`](http://docs.ros.org/en/api/std_msgs/html/msg/UInt16.html), [`std_msgs/UInt32`](http://docs.ros.org/en/api/std_msgs/html/msg/UInt32.html), [`std_msgs/UInt64`](http://docs.ros.org/en/api/std_msgs/html/msg/UInt16.html), [`std_msgs/Int8`](http://docs.ros.org/en/api/std_msgs/html/msg/Int8.html), [`std_msgs/Int16`](http://docs.ros.org/en/api/std_msgs/html/msg/Int16.html), [`std_msgs/Int32`](http://docs.ros.org/en/api/std_msgs/html/msg/Int32.html), [`std_msgs/Int64`](http://docs.ros.org/en/api/std_msgs/html/msg/Int64.html), [`std_msgs/Float32`](http://docs.ros.org/en/api/std_msgs/html/msg/Float32.html), [`std_msgs/Float32`](http://docs.ros.org/en/api/std_msgs/html/msg/Float64.html).
->>>>>>> f9b53dad
 
 If an MQTT-to-ROS transmission is configured as `primitive`, the MQTT message is interpreted and published as a primitive data type, if possible. The message is probed in the following order: `bool` ([`std_msgs/Bool`](http://docs.ros.org/en/api/std_msgs/html/msg/Bool.html)), `int` ([`std_msgs/Int32`](http://docs.ros.org/en/api/std_msgs/html/msg/Int32.html)), `float` ([`std_msgs/Float32`](http://docs.ros.org/en/api/std_msgs/html/msg/Float32.html)), `string` ([`std_msgs/String`](http://docs.ros.org/en/api/std_msgs/html/msg/String.html)).
 
